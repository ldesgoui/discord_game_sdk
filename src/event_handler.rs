--- conflicted
+++ resolved
@@ -1,33 +1,14 @@
 use crate::{
-<<<<<<< HEAD
-    as_any::AsAny, Action, Activity, Discord, Entitlement, LobbyID, LogLevel, NetworkChannelID,
+    as_any::AsAny, Action, Activity, Discord, Entitlement, LobbyID, NetworkChannelID,
     NetworkPeerID, Relationship, User, UserAchievement, UserID,
-=======
-    Action, Activity, Discord, Entitlement, LobbyID, NetworkChannelID, NetworkPeerID, Relationship,
-    User, UserAchievement, UserID,
->>>>>>> b5b46db2
 };
 use std::any::Any;
 
 #[allow(unused_variables)]
 /// Trait providing callbacks for the SDK.
 ///
-<<<<<<< HEAD
-/// All methods have a default empty implementation, except for `on_log_message`.
+/// All methods have a default empty implementation.
 pub trait EventHandler: AsAny {
-    /// Fired when the logging callback is called.
-    ///
-    /// The default implementation forwards to the [`log`](https://docs.rs/log) crate.
-    ///
-    /// > [Method in official docs](https://discordapp.com/developers/docs/game-sdk/discord#setloghook)
-    fn on_log_message(&mut self, _discord: &Discord, level: LogLevel, message: &str) {
-        log::log!(level.into(), "SDK: {}", message);
-    }
-
-=======
-/// All methods have a default empty implementation.
-pub trait EventHandler {
->>>>>>> b5b46db2
     /// Fired when an User Achievement is updated
     ///
     /// > [Method in official docs](https://discordapp.com/developers/docs/game-sdk/achievements#onuserachievementupdate)
@@ -181,8 +162,7 @@
     fn on_current_user_update(&mut self, discord: &Discord) {}
 
     /// Fires when the current user has updated their voice settings.
-<<<<<<< HEAD
-    fn on_voice_settings_update(&mut self, _discord: &Discord) {}
+    fn on_voice_settings_update(&mut self, discord: &Discord) {}
 }
 
 /// Downcasting utilities
@@ -214,7 +194,4 @@
         assert!(handler.downcast_mut::<A>().is_some());
         assert!(handler.downcast_mut::<()>().is_none());
     }
-=======
-    fn on_voice_settings_update(&mut self, discord: &Discord) {}
->>>>>>> b5b46db2
 }