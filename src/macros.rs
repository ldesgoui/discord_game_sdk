// Don't trust me

macro_rules! ffi {
    // ffi!(self.destroy())
    ($self:ident.$method:ident($($arg:expr),* $(,)?)) => {{
        let core = $self.inner().core;
        debug_assert!(!core.is_null());

        log::trace!("FFI: {}", stringify!($method));
        let function = (*core).$method;
        debug_assert!(function.is_some());
        let function = function.unwrap();

        function(core, $($arg),*)
    }};

    // ffi!(self.get_application_manager().get_current_locale())
    ($self:ident
        .$get_manager:ident ()
        .$method:ident($($arg:expr),* $(,)?)
    ) => {{
        let manager = ffi!($self.$get_manager());
        debug_assert!(!manager.is_null());

        log::trace!("FFI: .{}", stringify!($method));
        let function = (*manager).$method;
        debug_assert!(function.is_some());
        let function = function.unwrap();

        function(manager, $($arg),*)
    }};


    ($self:ident
        .$get_manager:ident()
        .$method:ident($($arg:expr),* $(,)?)
        .and_then(|$($param:ident: $ty:ty),* $(,)?| {
            $callback:ident::<$res:ty>($expr:expr $(,)?)
        })
    ) => {{
        use crate::{discord::DiscordInner, utils::CallbackData};

        let manager = ffi!($self.$get_manager());
        debug_assert!(!manager.is_null());

        log::trace!("FFI: .{}", stringify!($method));
        let function = (*manager).$method;
        debug_assert!(function.is_some());
        let function = function.unwrap();

        unsafe extern "C" fn c_fn(
            callback_data: *mut std::ffi::c_void,
            $($param: $ty),*
        ) {
            prevent_unwind!();

            debug_assert!(!callback_data.is_null());

<<<<<<< HEAD
            // SAFETY: Legal, we created the pointer just below
            let callback_data = Box::from_raw(callback_data as *mut CallbackData<'_, $res>);
=======
            // SAFETY: We created the pointer just below
            let callback_data = Box::from_raw(callback_data as *mut CallbackData<$res>);
>>>>>>> 1e705c0f

            // SAFETY:
            // We're duplicating the `Box<DiscordInner>`, this is safe:
            // - We're not mutating it, we're not dropping it
            // - No other part of the code will mutate it as `&mut Discord` is in the callstack
            let discord = Discord(Box::from_raw(callback_data.discord));

            (callback_data.callback)(&discord, $expr);

            // SAFETY: Not dropping our duplicated `Box<DiscordInner>`
            std::mem::forget(discord);
        }

        let callback = Box::new($callback);

        let callback_data = CallbackData {
            // SAFETY: We're passing the Box as raw pointer to duplicate it above
            // It won't be mutated or dropped
            discord: &*$self.0 as *const DiscordInner as *mut DiscordInner,
            callback,
        };

        // SAFETY: We create the pointer here
        let callback_data = Box::into_raw(Box::new(callback_data)) as *mut _;

        function(manager, $($arg, )* callback_data, Some(c_fn))
    }};

    ($self:ident
        .$get_manager:ident()
        .$method:ident($($arg:expr),* $(,)?)
        .and_then(|$($param:ident: $ty:ty),* $(,)?| $callback:ident::<$res:ty>($expr:expr $(,)?))
    ) => {
        ffi!($self
             .$get_manager()
             .$method($($arg),*)
             .and_then(|$($param: $ty),*| { $callback::<$res>($expr) }))
    };
}

macro_rules! event_handler {
    // on_activity_invite: event_handler!(
    //     |kind: sys::EDiscordActivityActionType,
    //      user: *mut sys::DiscordUser,
    //      activity: *mut sys::DiscordActivity| {
    //         EventHandler::on_activity_invite(
    //             kind.into(),
    //             &*(user as *mut User),
    //             &*(activity as *mut Activity),
    //         )
    //     }
    // ),
    (|$($param:ident: $ty:ty),* $(,)?| {
        EventHandler::$method:ident(
            $( $expr:expr ),* $(,)?
        )
    }) => {{
        unsafe extern "C" fn $method(
            inner: *mut std::ffi::c_void,
            $($param: $ty),*
        ) {
            use crate::discord::{Discord, DiscordInner};

            prevent_unwind!();

            debug_assert!(!inner.is_null());

            // SAFETY:
            // We're duplicating the `Box<DiscordInner>`, this is safe:
            // - We're not mutating it, we're not dropping it
            // - No other part of the code will mutate it as `&mut Discord` is in the callstack
            let discord = Discord(Box::from_raw(inner as *mut DiscordInner));

            // SAFETY: Mutation through immutable reference
            // - `discord.0.event_handler` is an `UnsafeCell`, inner mutation is legal
            // - No other part of the code can safely mutate it as they require `&mut DiscordInner`
            // - `EventHandler` can mutate itself during method but not `&Discord`
            let mut event_handler = (*discord.0.event_handler.get()).take();

            if let Some(event_handler) = event_handler.as_mut() {
                event_handler.$method(
                    &discord,
                    $($expr),*
                );
            }

            (*discord.0.event_handler.get()) = event_handler;

            // SAFETY: Not dropping our duplicated `Box<DiscordInner>`
            std::mem::forget(discord);
        }

        Some($method)
    }};

    (|$($param:ident: $ty:ty),* $(,)?| EventHandler::$method:ident($($expr:expr),* $(,)?)) => {
        event_handler!(|$($param: $ty),*| {
            EventHandler::$method($($expr),*)
        })
    };

    (|| EventHandler::$method:ident()) => {
        event_handler!(| | { EventHandler::$method() })
    };
}

// TODO: https://github.com/rust-lang/project-ffi-unwind
macro_rules! prevent_unwind {
    () => {
        const ACROSS_FFI: &str = "[discord_game_sdk]
            The program has encountered a `panic` across FFI bounds, unwinding at this
            point would be undefined behavior, we will abort the process instead.
            Please report this issue to https://github.com/ldesgoui/discord_game_sdk
            Here is the panic message:";

        let hook = std::panic::take_hook();

        std::panic::set_hook(Box::new(|info| {
            log::error!("panic across FFI bounds: {}", info);
            eprintln!("\n{}\n\n{}\n", ACROSS_FFI, info);
            std::process::abort();
        }));

        scopeguard::defer_on_success!({
            std::panic::set_hook(hook);
        });
    };
}<|MERGE_RESOLUTION|>--- conflicted
+++ resolved
@@ -56,13 +56,8 @@
 
             debug_assert!(!callback_data.is_null());
 
-<<<<<<< HEAD
-            // SAFETY: Legal, we created the pointer just below
-            let callback_data = Box::from_raw(callback_data as *mut CallbackData<'_, $res>);
-=======
             // SAFETY: We created the pointer just below
             let callback_data = Box::from_raw(callback_data as *mut CallbackData<$res>);
->>>>>>> 1e705c0f
 
             // SAFETY:
             // We're duplicating the `Box<DiscordInner>`, this is safe:
