use crate::{
    discord::{Discord, DiscordInner},
    sys,
    to_result::ToResult,
    utils::charptr_to_str,
    Activity, ClientID, CreateFlags, Entitlement, EventHandler, Relationship, Result, User,
    UserAchievement,
};
use std::{cell::UnsafeCell, convert::TryFrom};

/// # Core
///
/// > [Chapter in official docs](https://discordapp.com/developers/docs/game-sdk/discord)
///
/// ```rust
/// # fn example() {
/// use discord_game_sdk::Discord;
///
/// # const DISCORD_CLIENT_ID: discord_game_sdk::ClientID = 0;
///
/// fn main() -> Result<(), Box<dyn std::error::Error>> {
///     let mut discord = Discord::new(DISCORD_CLIENT_ID)?;
///
///     loop {
///         discord.run_callbacks()?;
///     }
///
///     Ok(())
/// }
/// # }
/// ```
impl Discord {
    /// Calls [`with_create_flags`] with [`CreateFlags::Default`].
    ///
    /// [`with_create_flags`]: #method.with_create_flags
    /// [`CreateFlags::Default`]: enum.CreateFlags.html#variant.Default
    pub fn new(client_id: ClientID) -> Result<Self> {
        Self::with_create_flags(client_id, CreateFlags::Default)
    }

    /// Creates an instance of the main interface with the Discord Game SDK.
    ///
    /// SDK log messages are forwarded to [`log`](https://docs.rs/log)
    ///
    /// > [`Create` in official docs](https://discordapp.com/developers/docs/game-sdk/discord#create)  
    /// > [`SetLogHook` in official docs](https://discordapp.com/developers/docs/game-sdk/discord#setloghook)
    pub fn with_create_flags(client_id: ClientID, flags: CreateFlags) -> Result<Self> {
        // This is a mess
        //
        // - We want to call `sys::DiscordCreate`, it gives us a `*mut sys::IDiscordCore`
        // - We provide `&mut EventHandler` and `&Discord` during event handlers
        // - That means we need to mutate `DiscordInner::event_handler`, which is fine via `UnsafeCell`
        // - That also means we need to pass the `Box` as raw pointer to duplicate it
        // - `sys::DiscordCreate` wants `sys::DiscordCreateParams` + `*mut *mut sys::IDiscordCore`
        // - `sys::DiscordCreateParams` wants our `event_data: *mut c_void`
        // - Our `event_data` is the raw `Box` pointer
        // - We need to build the `Box<DiscordInner>` first to pass a valid pointer

        log::debug!("instantiating with client ID {}", client_id);

        let mut instance = Discord(Box::new(DiscordInner {
            // SAFETY: overwritten by `sys::DiscordCreate`, not deref'd until then
            core: std::ptr::null_mut(),
            client_id,
            event_handler: UnsafeCell::new(None),
        }));

        // SAFETY: As described above, we're passing the Box as raw pointer
        // It'll be used to duplicate the `Box` but won't mutate or drop it
        let ptr = &mut *instance.0 as *mut DiscordInner as *mut std::ffi::c_void;
        let mut params = create_params(client_id, flags.into(), ptr);

        unsafe {
            sys::DiscordCreate(
                sys::DISCORD_VERSION,
                // XXX: *mut should be *const
<<<<<<< HEAD
                &params as *const sys::DiscordCreateParams as *mut sys::DiscordCreateParams,
                // XXX: *mut *mut should be *mut *const
                &mut (*inner.get()).core,
=======
                &mut params,
                &mut instance.0.core,
>>>>>>> 1e705c0f
            )
            .to_result()?;
        }

        log::trace!("received pointer to {:p}", instance.0.core);

        instance.set_log_hook();
        instance.kickstart_managers();

        Ok(instance)
    }

    fn set_log_hook(&self) {
        unsafe {
            ffi!(self.set_log_hook(
                sys::DiscordLogLevel_Debug,
                // SAFETY: this is never used
                std::ptr::null_mut(),
                Some(log_hook),
            ));
        }
    }

    #[allow(clippy::cognitive_complexity)]
    fn kickstart_managers(&self) {
        unsafe {
            // Signal managers that we want events ASAP
            ffi!(self.get_network_manager());
            ffi!(self.get_overlay_manager());
            ffi!(self.get_relationship_manager());
            ffi!(self.get_user_manager());

            ffi!(self.get_achievement_manager());
            ffi!(self.get_activity_manager());
            ffi!(self.get_lobby_manager());
            ffi!(self.get_store_manager());
            ffi!(self.get_voice_manager());
        }
    }

    /// Runs all pending SDK callbacks.
    ///
    /// This should be called often, like in the main loop if you're writing a game.
    ///
    /// ## Errors
    ///
    /// If the Discord client was closed, [`Error::NotRunning`] will be returned.
    ///
    /// > [Method in official docs](https://discordapp.com/developers/docs/game-sdk/discord#runcallbacks)
    ///
    /// [emptied]: #method.empty_event_buffers
    /// [`Error::NotRunning`]: enum.Error.html#variant.NotRunning
    // We require &mut self to prevent calling during callbacks
    pub fn run_callbacks(&mut self) -> Result<()> {
        unsafe { ffi!(self.run_callbacks()).to_result() }
    }

    /// The Client ID that was supplied during creation
    pub fn client_id(&self) -> ClientID {
        self.0.client_id
    }

    /// Replaces the current event handler
    pub fn replace_event_handler(
        &mut self,
        event_handler: Box<dyn EventHandler>,
    ) -> Option<Box<dyn EventHandler>> {
        self.0.event_handler_mut().replace(event_handler)
    }

    /// Takes the current event handler, leaving `None` in its place
    pub fn take_event_handler(&mut self) -> Option<Box<dyn EventHandler>> {
        self.0.event_handler_mut().take()
    }

    /// Returns some mutable reference to the event handler if it is of type T, or None if it isn't.
    // We require &mut self to prevent calling during callbacks
    pub fn downcast_event_handler<T: std::any::Any>(&mut self) -> Option<&mut T> {
        self.0
            .event_handler_mut()
            .as_mut()
            .and_then(|e| e.downcast_mut())
    }
}

fn create_params(
    client_id: sys::DiscordClientId,
    flags: sys::EDiscordCreateFlags,
    event_data: *mut std::ffi::c_void,
) -> sys::DiscordCreateParams {
    sys::DiscordCreateParams {
        client_id,
        // XXX: u64 should be sys::EDiscordCreateFlags
        flags: u64::try_from(flags).unwrap(),

        // XXX: *mut should be *const
        events: std::ptr::null_mut(),
        event_data,

        // XXX: *mut should be *const
        achievement_events: ACHIEVEMENT as *const _ as *mut _,
        achievement_version: sys::DISCORD_ACHIEVEMENT_MANAGER_VERSION,

        // XXX: *mut should be *const
        activity_events: ACTIVITY as *const _ as *mut _,
        activity_version: sys::DISCORD_ACTIVITY_MANAGER_VERSION,

        // XXX: *mut should be *const
        application_events: std::ptr::null_mut(),
        application_version: sys::DISCORD_APPLICATION_MANAGER_VERSION,

        // XXX: *mut should be *const
        image_events: std::ptr::null_mut(),
        image_version: sys::DISCORD_IMAGE_MANAGER_VERSION,

        // XXX: *mut should be *const
        lobby_events: LOBBY as *const _ as *mut _,
        lobby_version: sys::DISCORD_LOBBY_MANAGER_VERSION,

        // XXX: *mut should be *const
        network_events: NETWORK as *const _ as *mut _,
        network_version: sys::DISCORD_NETWORK_MANAGER_VERSION,

        // XXX: *mut should be *const
        overlay_events: OVERLAY as *const _ as *mut _,
        overlay_version: sys::DISCORD_OVERLAY_MANAGER_VERSION,

        // XXX: *mut should be *const
        relationship_events: RELATIONSHIP as *const _ as *mut _,
        relationship_version: sys::DISCORD_RELATIONSHIP_MANAGER_VERSION,

        // XXX: *mut should be *const
        storage_events: std::ptr::null_mut(),
        storage_version: sys::DISCORD_STORAGE_MANAGER_VERSION,

        // XXX: *mut should be *const
        store_events: STORE as *const _ as *mut _,
        store_version: sys::DISCORD_STORE_MANAGER_VERSION,

        // XXX: *mut should be *const
        user_events: USER as *const _ as *mut _,
        user_version: sys::DISCORD_USER_MANAGER_VERSION,

        // XXX: *mut should be *const
        voice_events: VOICE as *const _ as *mut _,
        voice_version: sys::DISCORD_VOICE_MANAGER_VERSION,
    }
}

unsafe extern "C" fn log_hook(
    _: *mut std::ffi::c_void,
    level: sys::EDiscordLogLevel,
    message: *const u8,
) {
    let level = match level {
        sys::DiscordLogLevel_Error => log::Level::Error,
        sys::DiscordLogLevel_Warn => log::Level::Warn,
        sys::DiscordLogLevel_Info => log::Level::Info,
        sys::DiscordLogLevel_Debug => log::Level::Debug,
        _ => log::Level::Trace,
    };

    log::log!(level, "SDK: {}", charptr_to_str(message));
}

const ACHIEVEMENT: &sys::IDiscordAchievementEvents = &sys::IDiscordAchievementEvents {
    on_user_achievement_update: event_handler!(
        |user_achievement: *mut sys::DiscordUserAchievement| {
            EventHandler::on_user_achievement_update(
                // SAFETY: repr(transparent) allows this
                &*(user_achievement as *mut UserAchievement),
            )
        }
    ),
};

const ACTIVITY: &sys::IDiscordActivityEvents = &sys::IDiscordActivityEvents {
    on_activity_join: event_handler!(|secret: *const u8| {
        EventHandler::on_activity_join(charptr_to_str(secret))
    }),

    on_activity_spectate: event_handler!(|secret: *const u8| {
        EventHandler::on_activity_spectate(charptr_to_str(secret))
    }),

    on_activity_join_request: event_handler!(|user: *mut sys::DiscordUser| {
        EventHandler::on_activity_join_request(
            // SAFETY: repr(transparent) allows this
            &*(user as *mut User),
        )
    }),

    on_activity_invite: event_handler!(
        |kind: sys::EDiscordActivityActionType,
         user: *mut sys::DiscordUser,
         activity: *mut sys::DiscordActivity| {
            EventHandler::on_activity_invite(
                kind.into(),
                // SAFETY: repr(transparent) allows this
                &*(user as *mut User),
                // SAFETY: repr(transparent) allows this
                &*(activity as *mut Activity),
            )
        }
    ),
};

const LOBBY: &sys::IDiscordLobbyEvents = &sys::IDiscordLobbyEvents {
    on_lobby_update: event_handler!(|lobby_id: sys::DiscordLobbyId| {
        EventHandler::on_lobby_update(lobby_id)
    }),

    on_lobby_delete: event_handler!(|lobby_id: sys::DiscordLobbyId, reason: u32| {
        EventHandler::on_lobby_delete(lobby_id, reason)
    }),

    on_member_connect: event_handler!(
        |lobby_id: sys::DiscordLobbyId, member_id: sys::DiscordUserId| {
            EventHandler::on_member_connect(lobby_id, member_id)
        }
    ),

    on_member_update: event_handler!(
        |lobby_id: sys::DiscordLobbyId, member_id: sys::DiscordUserId| {
            EventHandler::on_member_update(lobby_id, member_id)
        }
    ),

    on_member_disconnect: event_handler!(
        |lobby_id: sys::DiscordLobbyId, member_id: sys::DiscordUserId| {
            EventHandler::on_member_disconnect(lobby_id, member_id)
        }
    ),

    on_lobby_message: event_handler!(|lobby_id: sys::DiscordLobbyId,
                                      member_id: sys::DiscordUserId,
                                      data: *mut u8,
                                      data_len: u32| {
        EventHandler::on_lobby_message(
            lobby_id,
            member_id,
            std::slice::from_raw_parts(data, data_len as usize),
        )
    }),

    on_speaking: event_handler!(|lobby_id: sys::DiscordLobbyId,
                                 member_id: sys::DiscordUserId,
                                 speaking: bool| {
        EventHandler::on_speaking(lobby_id, member_id, speaking)
    }),

    on_network_message: event_handler!(|lobby_id: sys::DiscordLobbyId,
                                        member_id: sys::DiscordUserId,
                                        channel_id: sys::DiscordNetworkChannelId,
                                        data: *mut u8,
                                        data_len: u32| {
        EventHandler::on_lobby_network_message(
            lobby_id,
            member_id,
            channel_id,
            std::slice::from_raw_parts(data, data_len as usize),
        )
    }),
};

const NETWORK: &sys::IDiscordNetworkEvents = &sys::IDiscordNetworkEvents {
    on_message: event_handler!(|peer_id: sys::DiscordNetworkPeerId,
                                channel_id: sys::DiscordNetworkChannelId,
                                data: *mut u8,
                                data_len: u32| {
        EventHandler::on_network_message(
            peer_id,
            channel_id,
            std::slice::from_raw_parts(data, data_len as usize),
        )
    }),

    on_route_update: event_handler!(|route: *const u8| {
        EventHandler::on_network_route_update(charptr_to_str(route))
    }),
};

const OVERLAY: &sys::IDiscordOverlayEvents = &sys::IDiscordOverlayEvents {
    on_toggle: event_handler!(|locked: bool| EventHandler::on_overlay_toggle(!locked)),
};

const RELATIONSHIP: &sys::IDiscordRelationshipEvents = &sys::IDiscordRelationshipEvents {
    on_refresh: event_handler!(|| EventHandler::on_relationships_refresh()),

    on_relationship_update: event_handler!(|relationship: *mut sys::DiscordRelationship| {
        EventHandler::on_relationship_update(
            // SAFETY: repr(transparent) allows this
            &*(relationship as *mut Relationship),
        )
    }),
};

const STORE: &sys::IDiscordStoreEvents = &sys::IDiscordStoreEvents {
    on_entitlement_create: event_handler!(|entitlement: *mut sys::DiscordEntitlement| {
        EventHandler::on_entitlement_create(
            // SAFETY: repr(transparent) allows this
            &*(entitlement as *mut Entitlement),
        )
    }),

    on_entitlement_delete: event_handler!(|entitlement: *mut sys::DiscordEntitlement| {
        EventHandler::on_entitlement_delete(
            // SAFETY: repr(transparent) allows this
            &*(entitlement as *mut Entitlement),
        )
    }),
};

const USER: &sys::IDiscordUserEvents = &sys::IDiscordUserEvents {
    on_current_user_update: event_handler!(|| EventHandler::on_current_user_update()),
};

const VOICE: &sys::IDiscordVoiceEvents = &sys::IDiscordVoiceEvents {
    on_settings_update: event_handler!(|| EventHandler::on_voice_settings_update()),
};<|MERGE_RESOLUTION|>--- conflicted
+++ resolved
@@ -74,14 +74,8 @@
             sys::DiscordCreate(
                 sys::DISCORD_VERSION,
                 // XXX: *mut should be *const
-<<<<<<< HEAD
-                &params as *const sys::DiscordCreateParams as *mut sys::DiscordCreateParams,
-                // XXX: *mut *mut should be *mut *const
-                &mut (*inner.get()).core,
-=======
                 &mut params,
                 &mut instance.0.core,
->>>>>>> 1e705c0f
             )
             .to_result()?;
         }
